--- conflicted
+++ resolved
@@ -1,20 +1,7 @@
-<<<<<<< HEAD
 from zquantum.qaoa.problems import maxcut
 from zquantum.qaoa.problems import partition
 from zquantum.qaoa import farhi_ansatz
-=======
-from zquantum.qaoa.problems.maxcut import (
-    get_random_maxcut_hamiltonians as _get_random_maxcut_hamiltonians,
-    get_maxcut_hamiltonian as _get_maxcut_hamiltonian,
-    solve_maxcut_by_exhaustive_search as _solve_maxcut_by_exhaustive_search,
-)
-from zquantum.qaoa.ansatzes.farhi_ansatz import (
-    create_farhi_qaoa_circuits as _create_farhi_qaoa_circuits,
-)
-from zquantum.qaoa.ansatzes.warm_start_ansatz import (
-    convert_relaxed_solution_to_angles as _convert_relaxed_solution_to_angles,
-)
->>>>>>> 443a4a9d
+from zquantum.qaoa.ansatzes import warm_start_ansatz
 from zquantum.core.circuit import save_circuit, save_circuit_set
 from zquantum.core.graph import load_graph
 from zquantum.core.utils import load_list, save_list
@@ -67,14 +54,13 @@
     save_qubit_operator(hamiltonian, "hamiltonian.json")
 
 
-<<<<<<< HEAD
 def get_graph_partition_hamiltonian(graph):
     graph_object = load_graph(graph)
     hamiltonian = partition.get_graph_partition_hamiltonian(graph_object)
     save_qubit_operator(hamiltonian, "hamiltonian.json")
-=======
+
+    
 def convert_relaxed_solution_to_angles(solution, epsilon=0.5):
     solution = np.array(load_list(solution))
-    thetas = _convert_relaxed_solution_to_angles(solution, epsilon)
-    save_list(thetas.tolist(), "thetas.json")
->>>>>>> 443a4a9d
+    thetas = warm_start_ansatz.convert_relaxed_solution_to_angles(solution, epsilon)
+    save_list(thetas.tolist(), "thetas.json")