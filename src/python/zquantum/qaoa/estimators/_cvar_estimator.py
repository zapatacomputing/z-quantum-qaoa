--- conflicted
+++ resolved
@@ -1,8 +1,4 @@
-<<<<<<< HEAD
-from typing import Dict, List, Optional, Tuple
-=======
 from typing import Dict, List, Optional, Sequence, Tuple, TypeVar
->>>>>>> 50c2c055
 
 import numpy as np
 from openfermion import IsingOperator
@@ -17,10 +13,7 @@
 from zquantum.core.utils import dec2bin
 from zquantum.core.wavefunction import Wavefunction
 
-<<<<<<< HEAD
-=======
 Bitstring = TypeVar("Bitstring", str, Sequence[int], Tuple[int, ...])
->>>>>>> 50c2c055
 PROBABILITY_CUTOFF = 1e-8
 
 
@@ -94,18 +87,9 @@
                 for distribution, operator in zip(wavefunctions_list, operators)
             ]
         else:
-<<<<<<< HEAD
-            if not isinstance(backend, QuantumSimulator):
-                raise TypeError(
-                    "Backend must be a simulator to use exact expectation values."
-                )
-            wavefunctions_list = [
-                backend.get_wavefunction(circuit) for circuit in circuits
-=======
             distributions_list = [
                 backend.get_bitstring_distribution(circuit, n_samples=n_shots)
                 for circuit, n_shots in zip(circuits, shots_per_circuit)
->>>>>>> 50c2c055
             ]
 
             return [
