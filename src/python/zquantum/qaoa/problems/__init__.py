from .maxcut import (
    get_maxcut_hamiltonian,
    get_random_maxcut_hamiltonians,
<<<<<<< HEAD
    evaluate_maxcut_solution,
    solve_maxcut_by_exhaustive_search,
)

from .graph_partition import get_graph_partition_hamiltonian
=======
    get_solution_cut_size,
    solve_maxcut_by_exhaustive_search,
)

from .partition import get_graph_partition_hamiltonian
>>>>>>> 7b6d1fcc
<|MERGE_RESOLUTION|>--- conflicted
+++ resolved
@@ -1,16 +1,13 @@
 from .maxcut import (
     get_maxcut_hamiltonian,
     get_random_maxcut_hamiltonians,
-<<<<<<< HEAD
     evaluate_maxcut_solution,
     solve_maxcut_by_exhaustive_search,
 )
 
-from .graph_partition import get_graph_partition_hamiltonian
-=======
-    get_solution_cut_size,
-    solve_maxcut_by_exhaustive_search,
-)
-
-from .partition import get_graph_partition_hamiltonian
->>>>>>> 7b6d1fcc
+from .graph_partition import (
+    get_graph_partition_hamiltonian,
+    get_random_graph_partition_hamiltoniansm,
+    evaluate_graph_partition_solution,
+    solve_graph_partition_by_exhaustive_search,
+)