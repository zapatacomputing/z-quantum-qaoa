--- conflicted
+++ resolved
@@ -110,15 +110,6 @@
         # Then
         assert expectation_values[0].values == pytest.approx(target_value, abs=2e-1)
 
-<<<<<<< HEAD
-    def test_raises_error_if_uses_exact_expectation_values_without_simulator_backend(
-        self, estimation_tasks
-    ):
-        estimator = CvarEstimator(0.2, use_exact_expectation_values=True)
-        backend = MockQuantumBackend()
-        with pytest.raises(TypeError):
-            estimator(backend, estimation_tasks)
-=======
     def test_raises_exception_if_uses_exact_expectations_without_simulator(
         self, circuit
     ):
@@ -130,5 +121,4 @@
             estimator = estimator(
                 backend=backend,
                 estimation_tasks=estimation_tasks,
-            )
->>>>>>> 50c2c055
+            )